package api

import (
	"encoding/json"
	"fmt"
	"net/http"
	"os"

	"github.com/pkg/errors"
	"github.com/smallstep/certificates/acme"
	"github.com/smallstep/certificates/errs"
	"github.com/smallstep/certificates/logging"
	"github.com/smallstep/certificates/scep"
)

// WriteError writes to w a JSON representation of the given error.
func WriteError(w http.ResponseWriter, err error) {
	switch k := err.(type) {
	case *acme.Error:
<<<<<<< HEAD
		w.Header().Set("Content-Type", "application/problem+json")
		err = k.ToACME()
	case *scep.Error:
		// TODO: check if this is correct; and should we do some more processing?
		w.Header().Set("Content-Type", "text/plain")
=======
		acme.WriteError(w, k)
		return
>>>>>>> 16c20c92
	default:
		w.Header().Set("Content-Type", "application/json")
	}

	cause := errors.Cause(err)
	if sc, ok := err.(errs.StatusCoder); ok {
		w.WriteHeader(sc.StatusCode())
	} else {
		if sc, ok := cause.(errs.StatusCoder); ok {
			w.WriteHeader(sc.StatusCode())
		} else {
			w.WriteHeader(http.StatusInternalServerError)
		}
	}

	// Write errors in the response writer
	if rl, ok := w.(logging.ResponseLogger); ok {
		rl.WithFields(map[string]interface{}{
			"error": err,
		})
		if os.Getenv("STEPDEBUG") == "1" {
			if e, ok := err.(errs.StackTracer); ok {
				rl.WithFields(map[string]interface{}{
					"stack-trace": fmt.Sprintf("%+v", e),
				})
			} else {
				if e, ok := cause.(errs.StackTracer); ok {
					rl.WithFields(map[string]interface{}{
						"stack-trace": fmt.Sprintf("%+v", e),
					})
				}
			}
		}
	}

	if err := json.NewEncoder(w).Encode(err); err != nil {
		LogError(w, err)
	}
}<|MERGE_RESOLUTION|>--- conflicted
+++ resolved
@@ -17,16 +17,10 @@
 func WriteError(w http.ResponseWriter, err error) {
 	switch k := err.(type) {
 	case *acme.Error:
-<<<<<<< HEAD
-		w.Header().Set("Content-Type", "application/problem+json")
-		err = k.ToACME()
-	case *scep.Error:
-		// TODO: check if this is correct; and should we do some more processing?
-		w.Header().Set("Content-Type", "text/plain")
-=======
 		acme.WriteError(w, k)
 		return
->>>>>>> 16c20c92
+	case *scep.Error:
+		w.Header().Set("Content-Type", "text/plain")
 	default:
 		w.Header().Set("Content-Type", "application/json")
 	}
